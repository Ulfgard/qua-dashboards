
import plotly.graph_objects as go
import xarray as xr


__all__ = [
    "xarray_to_plotly",
]


def xarray_to_plotly(da: xr.DataArray):
    """Convert an xarray DataArray to a Plotly figure.

    Args:
        da (xr.DataArray): The data array to convert.

    Returns:
        plotly.graph_objects.Figure: A Plotly figure with the data.
    """
    if len(da.coords) != 2:
        raise ValueError("DataArray must have exactly 2 coordinates.")

    coords_iter = iter(da.coords.items())

    y_label, y_coord = next(coords_iter)
    y_label = y_coord.attrs.get("long_name", y_label)
    y_unit = y_coord.attrs.get("units", "")

    x_label, x_coord = next(coords_iter)
    x_label = x_coord.attrs.get("long_name", x_label)
    x_unit = x_coord.attrs.get("units", "")

    z_label = da.attrs.get("long_name", da.name or "Value")
    z_unit = da.attrs.get("units", "")

    xaxis_label = f"{x_label} ({x_unit})" if x_unit else x_label
    yaxis_label = f"{y_label} ({y_unit})" if y_unit else y_label
    zaxis_label = f"{z_label} ({z_unit})" if z_unit else z_label

    fig = go.Figure(
        go.Heatmap(
            z=da.values,
            x=x_coord.values,
            y=y_coord.values,
            colorscale="plasma",
            colorbar=dict(title=zaxis_label),
<<<<<<< HEAD
            zorder=0,
=======
            hovertemplate="x: %{x}<br>y: %{y}<br>z: %{z}<extra></extra>"
>>>>>>> ed705aa1
        )
    )
    fig.update_layout(
        xaxis_title=xaxis_label, yaxis_title=yaxis_label, template="plotly_dark"
    )
    return fig<|MERGE_RESOLUTION|>--- conflicted
+++ resolved
@@ -44,11 +44,8 @@
             y=y_coord.values,
             colorscale="plasma",
             colorbar=dict(title=zaxis_label),
-<<<<<<< HEAD
             zorder=0,
-=======
             hovertemplate="x: %{x}<br>y: %{y}<br>z: %{z}<extra></extra>"
->>>>>>> ed705aa1
         )
     )
     fig.update_layout(
