import json
import logging
from typing import Dict, Any, List, Optional, Tuple
import re

import dash
import dash_bootstrap_components as dbc
import numpy as np
import xarray as xr
from dash import Dash, Input, Output, State, html, ctx
from dash.exceptions import PreventUpdate
from plotly import graph_objects as go

from qua_dashboards.utils import get_axis_limits
from qua_dashboards.video_mode.tab_controllers.base_tab_controller import (
    BaseTabController,
)
from qua_dashboards.video_mode import data_registry
from qua_dashboards.video_mode.utils.dash_utils import xarray_to_plotly
from qua_dashboards.video_mode.utils.annotation_utils import (
    calculate_slopes,
    find_closest_line_id,
)
from qua_dashboards.video_mode.utils.data_utils import load_data

logger = logging.getLogger(__name__)

__all__ = ["AnnotationTabController"]


# Ensure point/line counters are set to the next available unique index
def get_next_index(items: List[str], prefix: str) -> int:
    """Get the next available unique index for a given prefix.

    example:
    items = ["p_0", "p_1", "l_0", "l_1"]
    prefix = "p"
    get_next_index(items, prefix)
    >>> 2
    """
    max_idx = -1
    pattern = re.compile(rf"{prefix}_(\d+)")
    for item in items:
        match = pattern.fullmatch(str(item.get("id", "")))
        if not match:
            continue

        idx = int(match.group(1))
        max_idx = max(max_idx, idx)
    return max_idx + 1


class AnnotationTabController(BaseTabController):
    """
    Controls the 'Annotation & Analysis' tab in the Video Mode application.

    This tab allows users to import a static data frame (snapshot), annotate it
    with points and lines, save/load annotations, and perform basic analysis.
    It interacts with the SharedViewerComponent by updating the 'static_data'
    entry in the data_registry.
    """

    _TAB_LABEL = "Annotation & Analysis"
    _TAB_VALUE = "annotation-tab"

    # Control Suffixes (IDs for Dash components)
    _MODE_SELECTOR_SUFFIX = "mode-selector"
    _CLEAR_BUTTON_SUFFIX = "clear-button"
    _LOAD_DROPDOWN_SUFFIX = "load-dropdown"
    _LOAD_BUTTON_SUFFIX = "load-button"
    _SAVE_BUTTON_SUFFIX = "save-button"
    _SAVE_STATUS_SUFFIX = "save-status"
    _CALCULATE_BUTTON_SUFFIX = "calculate-button"
    _ANALYSIS_RESULTS_SUFFIX = "analysis-results"
    _IMPORT_LIVE_FRAME_BUTTON_SUFFIX = "import-live-frame-button"
    _LOAD_FROM_DISK_BUTTON_SUFFIX = "load-from-disk-button"
    _LOAD_FROM_DISK_INPUT_SUFFIX = "load-from-disk-input"
    _SHOW_LABELS_CHECKLIST_SUFFIX = "show-labels-checklist"

    def __init__(
        self,
        component_id: str = "annotation-tab-controller",
        point_select_tolerance: float = 0.025,  # Relative
        **kwargs: Any,
    ) -> None:
        """Initializes the AnnotationTabController.

        Args:
            component_id: A unique string identifier for this component instance.
            point_select_tolerance: Click tolerance (relative to figure diagonal)
                for selecting existing points/lines.
            **kwargs: Additional keyword arguments passed to BaseComponent.
        """
        super().__init__(component_id=component_id, **kwargs)
        self._relative_click_tolerance = max(0.001, point_select_tolerance)
        self._absolute_click_tolerance: float = 1.0  # Default, updated with figure

        # Transient UI state for interactions
        self._selected_point_to_move: Optional[Dict[str, Any]] = {
            "is_moving": False,
            "point_id": None,
        }
        self._selected_indices_for_line: List[str] = []
        self._next_point_id_counter: int = 0  # Reset when new base_image is loaded
        self._next_line_id_counter: int = 0  # Reset when new base_image is loaded
<<<<<<< HEAD
        self._translate_all: Optional[Dict[str, Any]] = {
            "translate": False,
            "clicked_point": None,
        }
=======
        self._show_labels = ['points']
>>>>>>> 17ebabbd

        logger.info(f"AnnotationTabController '{self.component_id}' initialized.")

    def _get_default_static_data_object(
        self, base_image: Optional[xr.DataArray] = None
    ) -> Dict[str, Any]:
        """Creates a default structure for the 'static_data' registry object."""
        return {
            "base_image_data": base_image,
            "annotations": {"points": [], "lines": []},
        }

    def _extract_base_image_from_live_data(self) -> Optional[xr.DataArray]:
        """Extracts the base image from the current live data in the registry

        Returns:
            xr.DataArray: The base image data, or None if not found.
        """
        live_data = data_registry.get_data(data_registry.LIVE_DATA_KEY)
        if not isinstance(live_data, dict):
            logger.warning(
                f"{self.component_id}: Live data is not a dictionary. Using empty "
                "static data object."
            )
            return None
        base_image = live_data.get("base_image_data")
        if not isinstance(base_image, xr.DataArray):
            logger.warning(
                f"{self.component_id}: Live data does not contain a valid base image. "
                "Using empty static data object."
            )
            return None
        return base_image

    def _get_new_point_id(self) -> str:
        """Generates a unique ID for a new point."""
        # Simple counter for this session, reset if base image changes.
        # Or use UUIDs for global uniqueness if points might be merged across sessions.
        pid = f"p_{self._next_point_id_counter}"
        self._next_point_id_counter += 1
        return pid

    def _get_new_line_id(self) -> str:
        """Generates a unique ID for a new line."""
        lid = f"l_{self._next_line_id_counter}"
        self._next_line_id_counter += 1
        return lid

    def _reset_transient_state(self):
        """Resets transient UI state, typically when a new image is loaded."""
        self._selected_point_to_move = {"is_moving": False, "point_id": None}
        self._selected_indices_for_line = []
        self._next_point_id_counter = 0
        self._next_line_id_counter = 0
        self._translate_all = {"translate": False, "clicked_point_x": None, "clicked_point_y": None}
        logger.debug(f"{self.component_id}: Transient annotation state reset.")

    def get_layout(self) -> html.Div:
        """Generates the Dash layout for the Annotation tab."""
        logger.debug(f"Generating layout for {self.component_id}")
        checklist_options = [
            {"label": "point labels", "value": "points"},  # For point labels
            #{"label": "line labels", "value": "lines"},   # If we also want to introduce line labels            
        ]
        radio_options = [
            {"label": "Add/Move Points", "value": "point"},
            {"label": "Add Lines", "value": "line"},
            {"label": "Delete", "value": "delete"},
            {"label": "Translate all points and lines", "value": "translate-all"},
        ]

        controls_layout = dbc.CardBody(
            [
                dbc.Row(
                    [
                        dbc.Col(
                            dbc.Button(
                                "Import Live Frame",
                                id=self._get_id(self._IMPORT_LIVE_FRAME_BUTTON_SUFFIX),
                                color="primary",
                                className="mb-3 w-100",
                            ),
                            width=6,
                        ),
                        dbc.Col(
                            dbc.InputGroup(
                                [
                                    dbc.Button(
                                        "Load from Disk",
                                        id=self._get_id(
                                            self._LOAD_FROM_DISK_BUTTON_SUFFIX
                                        ),
                                        color="secondary",
                                    ),
                                    dbc.Input(
                                        id=self._get_id(
                                            self._LOAD_FROM_DISK_INPUT_SUFFIX
                                        ),
                                        placeholder="idx",
                                        type="text",
                                    ),
                                ],
                                className="mb-3",
                            ),
                            width=6,
                        ),
                    ],
                    className="g-2 mb-2",
                ),
                html.Hr(),
                html.H6("Show labels"),
                dbc.Checklist(
                    id=self._get_id(self._SHOW_LABELS_CHECKLIST_SUFFIX),
                    options = checklist_options,
                    value = ["points"],
                    className="mb-3 me-2",
                ),
                html.Hr(),                
                dbc.RadioItems(
                    id=self._get_id(self._MODE_SELECTOR_SUFFIX),
                    options=radio_options,
                    value="point",
                    className="mb-3",
                ),
                dbc.Button(
                    "Clear Annotations",
                    id=self._get_id(self._CLEAR_BUTTON_SUFFIX),
                    color="warning",
                    size="sm",
                    className="mb-3 me-2",
                ),
                html.Hr(),
                html.H6("Analysis"),
                dbc.Button(
                    "Calculate Slopes",
                    id=self._get_id(self._CALCULATE_BUTTON_SUFFIX),
                    color="info",
                    size="sm",
                    className="mb-2",
                ),
                html.Pre(
                    id=self._get_id(self._ANALYSIS_RESULTS_SUFFIX),
                    className="border rounded analysis-results-dark p-1 mb-3",
                    style={
                        "maxHeight": "100px",
                        "overflowY": "auto",
                        "fontSize": "0.8em",
                    },
                ),
            ]
        )

        other_components = []

        return html.Div(
            [
                dbc.Card(
                    controls_layout,
                    color="dark",
                    inverse=True,
                    className="h-100 tab-card-dark",
                ),
                *other_components,
            ]
        )

    def on_tab_activated(self) -> Dict[str, Any]:
        """Handles logic when the annotation tab becomes active."""
        from qua_dashboards.video_mode.video_mode_component import VideoModeComponent

        logger.info(f"{self.component_id} activated.")

        # Ensure a default static_data object exists in the registry
        static_data_obj = data_registry.get_data(data_registry.STATIC_DATA_KEY)
        current_version = data_registry.get_current_version(
            data_registry.STATIC_DATA_KEY
        )

        if static_data_obj is None or current_version is None:
            logger.info(
                f"{self.component_id}: No static data found in registry. "
                "Initializing with default or latest live data."
            )
            base_image = self._extract_base_image_from_live_data()
            default_obj = self._get_default_static_data_object(base_image=base_image)
            current_version = data_registry.set_data(
                data_registry.STATIC_DATA_KEY, default_obj
            )
            self._reset_transient_state()  # Reset IDs if creating new
            # Update click tolerance if there's a base image in the default
            if default_obj.get("base_image_data") is not None:
                fig = xarray_to_plotly(default_obj["base_image_data"])
                self._update_click_tolerance(fig=fig)
            # Ensure static_data_obj is set for counter logic
            static_data_obj = default_obj

        annotations = static_data_obj.get("annotations", {}) if static_data_obj else {}
        self._next_point_id_counter = get_next_index(annotations.get("points", []), "p")
        self._next_line_id_counter = get_next_index(annotations.get("lines", []), "l")

        viewer_data_store_payload = {
            "key": data_registry.STATIC_DATA_KEY,
            "version": current_version,
        }
        viewer_ui_state_store_payload = {
            "selected_point_to_move": self._selected_point_to_move["point_id"],
            "selected_point_for_line": self._selected_indices_for_line,
            "show_labels": self._show_labels,
        }
        layout_config_payload = {"clickmode": "event+select"}

        return {
            VideoModeComponent.VIEWER_DATA_STORE_SUFFIX: viewer_data_store_payload,
            VideoModeComponent.VIEWER_UI_STATE_STORE_SUFFIX: viewer_ui_state_store_payload,
            VideoModeComponent.VIEWER_LAYOUT_CONFIG_STORE_SUFFIX: layout_config_payload,
        }

    def on_tab_deactivated(self) -> None:
        """Handles logic when the annotation tab becomes inactive."""
        logger.info(f"{self.component_id} deactivated.")
        self._reset_transient_state()  # Clear selections when tab is left

    def _update_click_tolerance(
        self,
        base_image_data: Optional[xr.DataArray] = None,
        fig: Optional[go.Figure] = None,
    ) -> None:
        """Updates the absolute click tolerance based on figure dimensions."""
        if base_image_data is None and fig is None:
            logger.warning(
                f"{self.component_id}: No base image or figure dict provided. "
                "Using default tolerance."
            )
            self._absolute_click_tolerance = 0.025  # Default small absolute
            return

        if isinstance(base_image_data, xr.DataArray):
            fig = xarray_to_plotly(base_image_data)

        if fig is None:
            logger.warning(
                f"{self.component_id}: No figure or base image provided. "
                "Using default tolerance."
            )
            self._absolute_click_tolerance = 0.025  # Default small absolute
            return

        try:
            x_limits, y_limits = get_axis_limits(fig=fig)
            if x_limits is None or y_limits is None:
                logger.warning(
                    f"{self.component_id}: Could not determine figure range for "
                    f"tolerance from base_image_data. Using default. "
                    f"x_limits: {x_limits}, y_limits: {y_limits}"
                )
                self._absolute_click_tolerance = 0.025
                return

            x_span, y_span = x_limits[1] - x_limits[0], y_limits[1] - y_limits[0]
            diag = np.sqrt(x_span**2 + y_span**2)
            if diag > 1e-9:  # Avoid division by zero or tiny diagonals
                self._absolute_click_tolerance = diag * self._relative_click_tolerance
            else:
                self._absolute_click_tolerance = 0.025  # Fallback for zero-size image

            logger.debug(
                f"{self.component_id}: Absolute click tolerance set to: "
                f"{self._absolute_click_tolerance:.4g}"
            )
        except Exception as e:
            logger.warning(
                f"{self.component_id}: Error calculating tolerance from base_image_data: {e}"
            )
            self._absolute_click_tolerance = 0.025

    def register_callbacks(
        self,
        app: Dash,
        orchestrator_stores: Dict[str, Any],
        shared_viewer_store_ids: Dict[str, Any],
        shared_viewer_graph_id: Dict[str, str],
    ) -> None:
        """Registers all callbacks for the AnnotationTabController."""
        from qua_dashboards.video_mode.video_mode_component import VideoModeComponent

        logger.info(f"Registering callbacks for {self.component_id}")

        latest_processed_data_store_id = orchestrator_stores[
            VideoModeComponent.LATEST_PROCESSED_DATA_STORE_SUFFIX
        ]
        viewer_data_store_id = orchestrator_stores[
            VideoModeComponent.VIEWER_DATA_STORE_SUFFIX
        ]
        viewer_ui_state_store_id = orchestrator_stores[
            VideoModeComponent.VIEWER_UI_STATE_STORE_SUFFIX
        ]
        self._register_import_live_frame_callback(
            app, latest_processed_data_store_id, viewer_data_store_id, viewer_ui_state_store_id
        )
        self._register_graph_interaction_callback(
            app, shared_viewer_graph_id, viewer_data_store_id, viewer_ui_state_store_id
        )
        self._register_clear_annotations_callback(
            app, viewer_data_store_id, viewer_ui_state_store_id
        )
        self._register_load_from_disk_callback(
            app, viewer_data_store_id, orchestrator_stores, viewer_ui_state_store_id
        )
        self._register_analysis_callback(
            app, viewer_data_store_id
        )
        self._register_mode_change(
            app, viewer_ui_state_store_id
        )

    def _register_mode_change(
            self,
            app:Dash,
            viewer_ui_state_store_id: Dict[str, Any],
    ) -> None:
        """Callback to reset all selected points when changing the mode"""

        @app.callback(
            Output(viewer_ui_state_store_id, "data", allow_duplicate=True),
            Input(self._get_id(self._MODE_SELECTOR_SUFFIX), "value"),
            prevent_initial_call = True,
        )
        def _mode_change(
            mode: str,
        ) -> Dict[str, Any]:
            # NOT self._reset_transient_state(), otherwise labels are reset!
            self._selected_point_to_move = {"is_moving": False, "point_id": None}
            self._selected_indices_for_line = []
            viewer_ui_state_store_payload = {
                "selected_point_to_move": self._selected_point_to_move["point_id"],
                "selected_point_for_line": self._selected_indices_for_line,
                "show_labels": self._show_labels,
            }
            return viewer_ui_state_store_payload

    def _register_import_live_frame_callback(
        self,
        app: Dash,
        latest_processed_data_store_id: Dict[str, str],
        viewer_data_store_id: Dict[str, str],
        viewer_ui_state_store_id: Dict[str, Any],
    ) -> None:
        """Callback to import the current live frame as a static snapshot."""

        @app.callback(
            Output(viewer_data_store_id, "data"),
            Output(viewer_ui_state_store_id, "data"),
            Input(self._get_id(self._IMPORT_LIVE_FRAME_BUTTON_SUFFIX), "n_clicks"),
            State(latest_processed_data_store_id, "data"),
            prevent_initial_call=True,
        )
        def _import_live_frame(
            n_clicks: int, live_data_ref: Optional[Dict[str, Any]]
        ) -> Tuple[Dict[str, Any],Dict[str, Any]]:
            if live_data_ref is None:
                logger.warning("Import Live Frame: No live data reference found.")
                raise PreventUpdate
            data_key = live_data_ref.get("key")
            if not data_key:
                logger.warning("Import Live Frame: Live data reference missing key.")
                raise PreventUpdate

            base_image = self._extract_base_image_from_live_data()
            if base_image is None:
                raise PreventUpdate
            new_static_object = self._get_default_static_data_object(
                base_image=base_image
            )
            new_version = data_registry.set_data(
                data_registry.STATIC_DATA_KEY, new_static_object
            )
            self._reset_transient_state()
            viewer_ui_state_store_payload = {
                "selected_point_to_move": self._selected_point_to_move["point_id"],
                "selected_point_for_line": self._selected_indices_for_line,
                "show_labels": self._show_labels,
            }

            self._update_click_tolerance(base_image_data=base_image)

            logger.info(
                f"{self.component_id}: Imported live frame. New static data version: {new_version}"
            )
            return {"key": data_registry.STATIC_DATA_KEY, "version": new_version}, viewer_ui_state_store_payload

    def _handle_point_mode_interaction(
        self,
        x: float,
        y: float,
        clicked_annotation_point_id: Optional[str],  # Now string ID
        current_annotations: Dict[str, List[Dict[str, Any]]],
    ) -> bool:
        """Handles graph interactions for 'point' mode. Modifies current_annotations. Returns True if changed."""
        points_list = current_annotations["points"]
        changed = False

        if (
            self._selected_point_to_move.get("is_moving")
            and self._selected_point_to_move.get("point_id") is not None
        ):
            point_id_to_move = self._selected_point_to_move["point_id"]
            for point in points_list:
                if point["id"] == point_id_to_move:
                    if point["x"] != x or point["y"] != y:
                        point["x"], point["y"] = x, y
                        changed = True
                    break
            self._selected_point_to_move = {"is_moving": False, "point_id": None}
        elif clicked_annotation_point_id is not None:
            self._selected_point_to_move = {
                "is_moving": True,
                "point_id": clicked_annotation_point_id,
            }
            # No change to data yet, just UI state
        else:  # Click on background, add new point
            new_point_id = self._get_new_point_id()
            points_list.append({"id": new_point_id, "x": x, "y": y})
            changed = True
        return changed

    def _handle_line_mode_interaction(
        self,
        clicked_annotation_point_id: Optional[str],  # Now string ID
        current_annotations: Dict[str, List[Dict[str, Any]]],
    ) -> bool:
        """Handles graph interactions for 'line' mode. Modifies current_annotations. Returns True if changed."""
        if clicked_annotation_point_id is None:
            return False

        lines_list = current_annotations["lines"]
        points_list = current_annotations["points"]
        changed = False

        # Ensure the clicked point actually exists
        if not any(p["id"] == clicked_annotation_point_id for p in points_list):
            logger.warning(
                f"Line mode: Clicked point ID {clicked_annotation_point_id} not found."
            )
            return False

        if clicked_annotation_point_id not in self._selected_indices_for_line:
            self._selected_indices_for_line.append(clicked_annotation_point_id)
        else:
            self._selected_indices_for_line.remove(clicked_annotation_point_id)

        if len(self._selected_indices_for_line) == 2:
            id1, id2 = self._selected_indices_for_line
            is_dup = any(
                (line["start_point_id"] == id1 and line["end_point_id"] == id2)
                or (line["start_point_id"] == id2 and line["end_point_id"] == id1)
                for line in lines_list
            )
            if not is_dup and id1 != id2:
                new_line_id = self._get_new_line_id()
                lines_list.append(
                    {
                        "id": new_line_id,
                        "start_point_id": id1,
                        "end_point_id": id2,
                    }
                )
                changed = True
            self._selected_indices_for_line.clear()
        return changed

    def _handle_delete_mode_interaction(
        self,
        x: float,
        y: float,
        clicked_annotation_point_id: Optional[str],  # Now string ID
        current_annotations: Dict[str, List[Dict[str, Any]]],
    ) -> bool:
        """Handles graph interactions for 'delete' mode. Modifies current_annotations. Returns True if changed."""
        points_list = current_annotations["points"]
        lines_list = current_annotations["lines"]
        changed = False

        if clicked_annotation_point_id is not None:
            original_len = len(points_list)
            current_annotations["points"] = [
                p for p in points_list if p["id"] != clicked_annotation_point_id
            ]
            if len(current_annotations["points"]) < original_len:
                changed = True
                # Also remove lines connected to this point
                current_annotations["lines"] = [
                    line
                    for line in lines_list
                    if line["start_point_id"] != clicked_annotation_point_id
                    and line["end_point_id"] != clicked_annotation_point_id
                ]
        else:
            line_to_delete_id = find_closest_line_id(
                x, y, current_annotations, self._absolute_click_tolerance
            )
            if line_to_delete_id is not None:
                original_len = len(lines_list)
                current_annotations["lines"] = [
                    line for line in lines_list if line["id"] != line_to_delete_id
                ]
                if len(current_annotations["lines"]) < original_len:
                    changed = True
        return changed
    
    def _handle_translate_all_mode_interaction(
            self,
            x: float,
            y: float,
    ) -> None:
        """Handles graph interactions for 'translate all' mode. """
        # After first click: True (turn translation mode on); after second click: False (turn translation mode off)
        self._translate_all['translate'] = not self._translate_all['translate']

        # Add the clicked point when translation mode is turned on
        if self._translate_all['translate'] == True:
            self._translate_all['clicked_point_x'] = x
            self._translate_all['clicked_point_y'] = y
        # Remove the clicked point when translation mode is turned off
        else: 
            self._translate_all['clicked_point_x'] = None
            self._translate_all['clicked_point_y'] = None
        logging.debug(f'_translate_all: {self._translate_all}')
        return

    def _handle_hover_interaction(
        self,
        hover_data: Dict[str, Any],
        mode: str,
        current_annotations: Dict[str, List[Dict[str, Any]]],
    ) -> bool:
        """Handles graph hover for 'point' move. Modifies current_annotations. Returns True if changed."""
        if not(
            (
                mode == "point"
                and self._selected_point_to_move.get("is_moving")
                and self._selected_point_to_move.get("point_id") is not None
            )
            or
            (
                mode=="translate-all"
                and self._translate_all["translate"] == True
            )
        ):
            return False

        points_list = current_annotations["points"]
        hover_point_info = hover_data["points"][0]
        changed = False

        if mode == "point":
            point_id_to_move = self._selected_point_to_move["point_id"]

            is_hover_on_annotation = hover_point_info.get(
                "curveNumber", 0
            ) > 0 and hover_point_info.get("name", "").startswith("annotations_")
            
            if not is_hover_on_annotation:  # Only move if hovering over the base heatmap
                x_hover, y_hover = hover_point_info["x"], hover_point_info["y"]
                for point in points_list:
                    if point["id"] == point_id_to_move:
                        if point["x"] != x_hover or point["y"] != y_hover:
                            point["x"], point["y"] = x_hover, y_hover
                            changed = True
                        break
                else:  # Point to move not found (e.g., deleted mid-drag)
                    self._selected_point_to_move = {"is_moving": False, "point_id": None}
        
        elif mode == "translate-all":
            # Compute the direction vector (hover point - clicked point)
            x_hover, y_hover = hover_point_info["x"], hover_point_info["y"]
            x_clicked, y_clicked = self._translate_all["clicked_point_x"], self._translate_all["clicked_point_y"]
            dx, dy = x_hover - x_clicked, y_hover - y_clicked

            # Update the current annotations: Current coordinates + direction vector
            for point in points_list:
                point["x"], point["y"] = point["x"] + dx, point["y"] + dy
                changed = True

            # Update the clicked point
            x_clicked, y_clicked = x_clicked + dx, y_clicked + dy
            self._translate_all["clicked_point_x"], self._translate_all["clicked_point_y"] = x_clicked, y_clicked

        return changed

    def _register_graph_interaction_callback(
        self,
        app: Dash,
        shared_viewer_graph_id: Dict[str, str],
        viewer_data_store_id: Dict[str, str],
        viewer_ui_state_store_id: Dict[str, Any],
    ) -> None:
        """Callback to handle user interactions with the graph (clicks, hovers)."""

        @app.callback(
            Output(viewer_data_store_id, "data", allow_duplicate=True),
            Output(viewer_ui_state_store_id, "data", allow_duplicate=True),
            Input(shared_viewer_graph_id, "clickData"),
            Input(shared_viewer_graph_id, "hoverData"),
            Input(self._get_id(self._SHOW_LABELS_CHECKLIST_SUFFIX), "value"),
            State(self._get_id(self._MODE_SELECTOR_SUFFIX), "value"),
            State(viewer_data_store_id, "data"),  # Get current key and version
            prevent_initial_call=True,
        )
        def _handle_graph_interactions(
            click_data: Optional[Dict[str, Any]],
            hover_data: Optional[Dict[str, Any]],
            labels_list: List[str],
            mode: str,
            current_viewer_data_ref: Optional[Dict[str, str]],
        ) -> Tuple[Dict[str, Any],Dict[str, Any]]:
            if not self.is_active:
                raise PreventUpdate
            elif (
                not current_viewer_data_ref
                or current_viewer_data_ref.get("key") != data_registry.STATIC_DATA_KEY
            ):
                raise PreventUpdate

            logger.debug("-- AnnotationTabController._handle_graph_interactions --")
            logger.debug(f"  click_data: {click_data}")
            logger.debug(f"  hover_data: {hover_data}")
            logger.debug(f"  mode: {mode}")
            logger.debug(f"  current_viewer_data_ref: {current_viewer_data_ref}")

            static_data_object = data_registry.get_data(data_registry.STATIC_DATA_KEY)
            if not static_data_object or not isinstance(
                static_data_object.get("annotations"), dict
            ):
                logger.error(
                    f"{self.component_id}: Static data object or annotations missing/invalid."
                )
                raise PreventUpdate

            # Deep copy of annotations for modification
            annotations_copy = json.loads(json.dumps(static_data_object["annotations"]))
            interaction_changed_data = False

            graph_id_json_str = json.dumps(shared_viewer_graph_id, sort_keys=True)
            interaction_type = list(ctx.triggered_prop_ids)[0].split(".")[-1]
            logger.debug(f"triggered_prop_id: {interaction_type}")

            if (
                interaction_type == "clickData"
                and click_data
                and click_data.get("points")
            ):
                point_info = click_data["points"][0]
                x, y = point_info["x"], point_info["y"]
                logger.debug(f"  clickData point_info: {point_info}")
                curve_name = point_info.get("name", "")
                logger.debug(f"  curve_name: {curve_name}")
                custom_data_val = point_info.get("customdata")
                logger.debug(f"  custom_data_val: {custom_data_val}")
                clicked_annotation_point_id = None
                if isinstance(custom_data_val, list) and len(custom_data_val) > 0:
                    clicked_annotation_point_id = str(custom_data_val[0])
                elif isinstance(
                    custom_data_val, (str, int, float)
                ):  # If it's a direct ID
                    clicked_annotation_point_id = str(custom_data_val)

                if mode == "point":
                    interaction_changed_data = self._handle_point_mode_interaction(
                        x, y, clicked_annotation_point_id, annotations_copy
                    )
                elif mode == "line":
                    interaction_changed_data = self._handle_line_mode_interaction(
                        clicked_annotation_point_id, annotations_copy
                    )
                elif mode == "delete":
                    interaction_changed_data = self._handle_delete_mode_interaction(
                        x, y, clicked_annotation_point_id, annotations_copy
                    )
                elif mode == "translate-all":
                    self._handle_translate_all_mode_interaction(
                        x,y
                    )
            elif (
                interaction_type == "hoverData"
                and hover_data
                and hover_data.get("points")
            ):
                interaction_changed_data = self._handle_hover_interaction(
                    hover_data, mode, annotations_copy
                )
            elif (
                interaction_type == "value"  # Checklist for showing labels
            ):
                self._show_labels = labels_list
                logging.info(f"Callback triggered by checklist. Show labels: {self._show_labels}")

            # Potential improvement: Only update viewer_ui_state_store_payload, if there are changes.
            viewer_ui_state_store_payload = {
                "selected_point_to_move": self._selected_point_to_move["point_id"],
                "selected_point_for_line": self._selected_indices_for_line,
                "show_labels": self._show_labels,
            }

            if interaction_changed_data:
                new_static_data_object = {
                    "base_image_data": static_data_object["base_image_data"],
                    "annotations": annotations_copy,
                }
                new_version = data_registry.set_data(
                    data_registry.STATIC_DATA_KEY, new_static_data_object
                )
                self._next_point_id_counter = get_next_index(
                    annotations_copy.get("points", []), "p"
                )
                self._next_line_id_counter = get_next_index(
                    annotations_copy.get("lines", []), "l"
                )
                logger.debug(
                    f"{self.component_id}: Annotations updated. New version: {new_version}"
                )
                return {"key": data_registry.STATIC_DATA_KEY, "version": new_version}, viewer_ui_state_store_payload

            else:
                logger.debug("No changes to annotations") #, raising PreventUpdate")
                #raise PreventUpdate
                return dash.no_update, viewer_ui_state_store_payload

    def _register_clear_annotations_callback(
        self, 
        app: Dash, 
        viewer_data_store_id: Dict[str, str], 
        viewer_ui_state_store_id: Dict[str, Any],
    ) -> None:
        """Callback to clear all current annotations."""

        @app.callback(
            Output(viewer_data_store_id, "data", allow_duplicate=True),
            Output(viewer_ui_state_store_id, "data", allow_duplicate=True),
            Input(self._get_id(self._CLEAR_BUTTON_SUFFIX), "n_clicks"),
            State(viewer_data_store_id, "data"),
            prevent_initial_call=True,
        )
        def _clear_annotations(
            _n_clicks: int, current_viewer_data_ref: Optional[Dict[str, str]]
        ) -> Tuple[Dict[str, Any],Dict[str, Any]]:
            if (
                not current_viewer_data_ref
                or current_viewer_data_ref.get("key") != data_registry.STATIC_DATA_KEY
            ):
                logger.warning(
                    f"{self.component_id}: Clear annotations called "
                    "but not in static data mode."
                )
                raise PreventUpdate

            static_data_object = data_registry.get_data(data_registry.STATIC_DATA_KEY)
            if not static_data_object:
                base_image = None  # Or fetch a default if necessary
            else:
                base_image = static_data_object.get("base_image_data")

            cleared_static_object = self._get_default_static_data_object(
                base_image=base_image
            )
            new_version = data_registry.set_data(
                data_registry.STATIC_DATA_KEY, cleared_static_object
            )
            self._reset_transient_state()  # Also reset point/line ID counters
            viewer_ui_state_store_payload = {
                "selected_point_to_move": self._selected_point_to_move["point_id"],
                "selected_point_for_line": self._selected_indices_for_line,
                "show_labels": self._show_labels,
            }

            logger.info(
                f"{self.component_id}: Cleared annotations. New version: {new_version}"
            )
            return {"key": data_registry.STATIC_DATA_KEY, "version": new_version}, viewer_ui_state_store_payload

    def _register_analysis_callback(
        self, app: Dash, viewer_data_store_id: Dict[str, str]
    ) -> None:
        """Callback for performing analysis (e.g., calculating slopes)."""

        @app.callback(
            Output(self._get_id(self._ANALYSIS_RESULTS_SUFFIX), "children"),
            Input(self._get_id(self._CALCULATE_BUTTON_SUFFIX), "n_clicks"),
            State(viewer_data_store_id, "data"),
            prevent_initial_call=True,
        )
        def _run_slope_analysis(
            _n_clicks: int, current_viewer_data_ref: Optional[Dict[str, str]]
        ) -> str:
            if (
                not current_viewer_data_ref
                or current_viewer_data_ref.get("key") != data_registry.STATIC_DATA_KEY
            ):
                return "Analysis requires static data to be active."

            static_data_object = data_registry.get_data(data_registry.STATIC_DATA_KEY)
            if not static_data_object or not static_data_object.get("annotations"):
                return "No annotations found in static data for analysis."

            annotations_data = static_data_object["annotations"]
            slopes = calculate_slopes(annotations_data)
            if slopes:
                return json.dumps(slopes, indent=2)
            return "No lines to analyze or error in calculation."

    def _register_load_from_disk_callback(
        self,
        app: Dash,
        viewer_data_store_id: Dict[str, str],
        orchestrator_stores: Dict[str, Any],
        viewer_ui_state_store_id: Dict[str, Any],
    ) -> None:
        from qua_dashboards.video_mode.video_mode_component import VideoModeComponent

        main_status_alert_id = orchestrator_stores.get(
            VideoModeComponent._MAIN_STATUS_ALERT_ID_SUFFIX
        )

        @app.callback(
            Output(viewer_data_store_id, "data", allow_duplicate=True),
            Output(viewer_ui_state_store_id, "data", allow_duplicate=True),
            Output(main_status_alert_id, "children", allow_duplicate=True),
            Input(self._get_id(self._LOAD_FROM_DISK_BUTTON_SUFFIX), "n_clicks"),
            State(self._get_id(self._LOAD_FROM_DISK_INPUT_SUFFIX), "value"),
            State(viewer_data_store_id, "data"),
            prevent_initial_call=True,
        )
        def load_from_disk_callback(n_clicks, idx, current_viewer_data_ref):
            if not n_clicks:
                raise PreventUpdate
            if not idx:
                return (
                    dash.no_update,
                    dbc.Alert(
                        "Please provide an input idx to load data.",
                        color="warning",
                        dismissable=True,
                    ),
                )
            data = load_data(idx)
            if not isinstance(data, dict):
                raise PreventUpdate
            new_version = data_registry.set_data(data_registry.STATIC_DATA_KEY, data)
            self._reset_transient_state()
            viewer_ui_state_store_payload = {
                "selected_point_to_move": self._selected_point_to_move["point_id"],
                "selected_point_for_line": self._selected_indices_for_line,
                "show_labels": self._show_labels,
            }

            if data.get("base_image_data") is not None:
                self._update_click_tolerance(base_image_data=data["base_image_data"])
            self._next_point_id_counter = len(
                data.get("annotations", {}).get("points", [])
            )
            self._next_line_id_counter = len(
                data.get("annotations", {}).get("lines", [])
            )
            return (
                {"key": data_registry.STATIC_DATA_KEY, "version": new_version},
                viewer_ui_state_store_payload,
                dbc.Alert(
                    f"Successfully loaded data for idx '{idx}'.",
                    color="success",
                    dismissable=True,
                ),
            )<|MERGE_RESOLUTION|>--- conflicted
+++ resolved
@@ -103,14 +103,11 @@
         self._selected_indices_for_line: List[str] = []
         self._next_point_id_counter: int = 0  # Reset when new base_image is loaded
         self._next_line_id_counter: int = 0  # Reset when new base_image is loaded
-<<<<<<< HEAD
         self._translate_all: Optional[Dict[str, Any]] = {
             "translate": False,
             "clicked_point": None,
         }
-=======
         self._show_labels = ['points']
->>>>>>> 17ebabbd
 
         logger.info(f"AnnotationTabController '{self.component_id}' initialized.")
 
